import pandas as pd
<<<<<<< HEAD
import numpy as np
from sklearn.linear_model import LogisticRegression
from sklearn.model_selection import train_test_split
from sklearn.metrics import precision_score
from fairlearn.metrics import (
    demographic_parity_difference,
    equalized_odds_difference,
    MetricFrame
)

import os, sys
SRC = os.path.abspath(os.path.join(os.path.dirname(__file__), ".."))
sys.path.insert(0, SRC)

from ingestion.ingestion import IngestorFactory

# Import data

# Future: Preprocessor
link = "https://huggingface.co/datasets/scikit-learn/adult-census-income"
ingestor_factory = IngestorFactory(link, 0)
ingestor = ingestor_factory.create()
df = ingestor.load_data()

# Future: Target column
y = 'income'
X = pd.get_dummies(df.drop(columns=['income']), drop_first=True)

# Future: Sensitive Columns
sens_cols = ['sex', 'race']

# Future: import model not to be wasteful!
model = LogisticRegression(max_iter=1000)


def compute_fairness_metrics_no_inf(df, target_col, sens_cols, model, test_size: float = 0.2, random_state: int = 912) -> pd.DataFrame:
    y = (df[target_col] == df[target_col].unique().max()).astype(int)
    X = pd.get_dummies(df.drop(columns=[target_col]), drop_first=True)

    # SHould we doe the test/tran split here? Probably its better to receive the data as a parameter.
    X_train, X_test, y_train, y_test, s_train_df, s_test_df = train_test_split(
        X, y, df[sens_cols],
        test_size=test_size,
        stratify=y,
        random_state=random_state
    )

    # The model could already be fitted
    model.fit(X_train, y_train)
    y_pred = model.predict(X_test)

    # Compute DPD, and EOD for each sensitive column. Compute PPV for each category inside each sensitive column.
    records = []
    for sens in sens_cols:
        sf_test = s_test_df[sens]

        dpd = demographic_parity_difference(y_true=y_test, y_pred=y_pred, sensitive_features=sf_test)
        eod = equalized_odds_difference(y_true=y_test, y_pred=y_pred, sensitive_features=sf_test)
        mf = MetricFrame(metrics=precision_score, y_true=y_test, y_pred=y_pred, sensitive_features=sf_test)

        ppv_by_group = mf.by_group.to_dict()
        ppv_diff = mf.difference()

        records.append({
            "sensitive_feature": sens,
            "DPD": dpd,
            "EOD": eod,
            "PPV_diff": ppv_diff,
            "PPV_by_group": ppv_by_group
        })

    return records

results = compute_fairness_metrics(df, y, sens_cols, model)

for r in results:
    print(f"Demographic Parity Difference: {r['DPD']:.4f}")
    print(f"Equalized Odds Difference:    {r['EOD']:.4f}")
    print("Positive Predictive Value by group:", r['PPV_by_group'])
=======


def check_fairness(df: pd.DataFrame):
    pass
>>>>>>> 74daaabb
<|MERGE_RESOLUTION|>--- conflicted
+++ resolved
@@ -1,87 +1,5 @@
 import pandas as pd
-<<<<<<< HEAD
-import numpy as np
-from sklearn.linear_model import LogisticRegression
-from sklearn.model_selection import train_test_split
-from sklearn.metrics import precision_score
-from fairlearn.metrics import (
-    demographic_parity_difference,
-    equalized_odds_difference,
-    MetricFrame
-)
-
-import os, sys
-SRC = os.path.abspath(os.path.join(os.path.dirname(__file__), ".."))
-sys.path.insert(0, SRC)
-
-from ingestion.ingestion import IngestorFactory
-
-# Import data
-
-# Future: Preprocessor
-link = "https://huggingface.co/datasets/scikit-learn/adult-census-income"
-ingestor_factory = IngestorFactory(link, 0)
-ingestor = ingestor_factory.create()
-df = ingestor.load_data()
-
-# Future: Target column
-y = 'income'
-X = pd.get_dummies(df.drop(columns=['income']), drop_first=True)
-
-# Future: Sensitive Columns
-sens_cols = ['sex', 'race']
-
-# Future: import model not to be wasteful!
-model = LogisticRegression(max_iter=1000)
-
-
-def compute_fairness_metrics_no_inf(df, target_col, sens_cols, model, test_size: float = 0.2, random_state: int = 912) -> pd.DataFrame:
-    y = (df[target_col] == df[target_col].unique().max()).astype(int)
-    X = pd.get_dummies(df.drop(columns=[target_col]), drop_first=True)
-
-    # SHould we doe the test/tran split here? Probably its better to receive the data as a parameter.
-    X_train, X_test, y_train, y_test, s_train_df, s_test_df = train_test_split(
-        X, y, df[sens_cols],
-        test_size=test_size,
-        stratify=y,
-        random_state=random_state
-    )
-
-    # The model could already be fitted
-    model.fit(X_train, y_train)
-    y_pred = model.predict(X_test)
-
-    # Compute DPD, and EOD for each sensitive column. Compute PPV for each category inside each sensitive column.
-    records = []
-    for sens in sens_cols:
-        sf_test = s_test_df[sens]
-
-        dpd = demographic_parity_difference(y_true=y_test, y_pred=y_pred, sensitive_features=sf_test)
-        eod = equalized_odds_difference(y_true=y_test, y_pred=y_pred, sensitive_features=sf_test)
-        mf = MetricFrame(metrics=precision_score, y_true=y_test, y_pred=y_pred, sensitive_features=sf_test)
-
-        ppv_by_group = mf.by_group.to_dict()
-        ppv_diff = mf.difference()
-
-        records.append({
-            "sensitive_feature": sens,
-            "DPD": dpd,
-            "EOD": eod,
-            "PPV_diff": ppv_diff,
-            "PPV_by_group": ppv_by_group
-        })
-
-    return records
-
-results = compute_fairness_metrics(df, y, sens_cols, model)
-
-for r in results:
-    print(f"Demographic Parity Difference: {r['DPD']:.4f}")
-    print(f"Equalized Odds Difference:    {r['EOD']:.4f}")
-    print("Positive Predictive Value by group:", r['PPV_by_group'])
-=======
 
 
 def check_fairness(df: pd.DataFrame):
-    pass
->>>>>>> 74daaabb
+    pass