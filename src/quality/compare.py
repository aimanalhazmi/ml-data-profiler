--- conflicted
+++ resolved
@@ -11,43 +11,21 @@
 
 # Trains and evaluates on original data, then again without statistical outliers and then once more without influence based outliers
 # model must be trained before. model_type is the model on which we calculate f1
-<<<<<<< HEAD
-def compare_outlier_removals(
-    X_train,
-    X_test,
-    y_train,
-    y_test,
-    num_cols,
-    model,
-    alpha=0.01,
-    sigma_multiplier=1.0,
-    model_type="logistic",
-):
-    # train baseline on original data and get f1 score
-    baseline = train_model(X_train, y_train, model_type)
-    f1_orig = f1_score(y_test, baseline.predict(X_test))
-=======
 def compare_outlier_removals(X_train, X_test, y_train, y_test, num_cols, model, alpha = 0.01, sigma_multiplier = 1.0, model_type='logistic'):
     n_classes = y_test.nunique()
     average = 'binary' if n_classes == 2 else 'macro'
 
     # train baseline on original data and get f1 score
-    baseline = train_model(X_train.values, y_train.values, model_type)
-    f1_orig = f1_score(y_test, baseline.predict(X_test.values), average=average)
->>>>>>> 7a39ab1f
+    baseline = train_model(X_train, y_train, model_type)
+    f1_orig = f1_score(y_test, baseline.predict(X_test), average=average)
 
     # train without statistical outliers and get f1
     stat_mask_full = mahalanobis_outliers(X_train, X_test, num_cols, alpha=alpha)
     stat_train_mask = pd.Series(stat_mask_full[: len(X_train)], index=X_train.index)
     X_train_stat = X_train.loc[~stat_train_mask]
     y_train_stat = y_train.loc[~stat_train_mask]
-<<<<<<< HEAD
     stat_clf = train_model(X_train_stat, y_train_stat, model_type)
-    f1_statistic = f1_score(y_test, stat_clf.predict(X_test))
-=======
-    stat_clf = train_model(X_train_stat.values, y_train_stat.values, model_type)
-    f1_statistic = f1_score(y_test, stat_clf.predict(X_test.values), average=average)
->>>>>>> 7a39ab1f
+    f1_statistic = f1_score(y_test, stat_clf.predict(X_test), average=average)
 
     # train without influence outliers and get f1
     infl_mask_full = influence_outliers(
