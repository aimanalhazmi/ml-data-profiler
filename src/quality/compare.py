--- conflicted
+++ resolved
@@ -1,8 +1,7 @@
+import numpy as np
 import pandas as pd
-<<<<<<< HEAD
+from sklearn.linear_model import LogisticRegression
 from sklearn.model_selection import train_test_split
-=======
->>>>>>> c53c1007
 from sklearn.metrics import f1_score
 from src.quality.clean import drop_statistic_outliers, drop_influence_outliers
 from src.model.train import train_model
@@ -12,25 +11,6 @@
 SRC = os.path.abspath(os.path.join(os.path.dirname(__file__), ".."))
 sys.path.insert(0, SRC)
 
-<<<<<<< HEAD
-
-def evaluate_f1(df, target_col, positive_class):
-    y = (df[target_col] == positive_class).astype(int)
-    X = pd.get_dummies(df.drop(columns=[target_col]), drop_first=True)
-    X_train, X_test, y_train, y_test = train_test_split(
-        X, y, test_size=0.2, stratify=y, random_state=912
-    )
-    model = train_model(X_train.values, y_train.values, "logistic")
-    return f1_score(y_test, model.predict(X_test))
-
-
-def compare_outlier_removals(
-    df, num_cols, target_col, positive_class, model="logistic"
-):
-    df_stat = drop_statistic_outliers(df, num_cols)
-    # NO TRAIN
-    df_infl = drop_influence_outliers(df, target_col, positive_class, model=model)
-=======
 from no_influence import mahalanobis_outliers
 from with_influence import influence_outliers
 from model.train import train_model
@@ -49,7 +29,6 @@
     y_train_stat = y_train.loc[~stat_train_mask]
     stat_clf = train_model(X_train_stat.values, y_train_stat.values, model_type)
     f1_statistic = f1_score(y_test, stat_clf.predict(X_test.values))
->>>>>>> c53c1007
 
     # train without influence outliers and get f1
     infl_mask_full = influence_outliers(X_train, X_test, y_train, y_test, model, frac = 0.001, random_state= 912, sigma_multiplier = sigma_multiplier)
