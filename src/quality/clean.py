import numpy as np
import pandas as pd

from src.quality.no_influence import mahalanobis_outliers
from src.quality.with_influence import influence_outliers
import os, sys

SRC = os.path.abspath(os.path.join(os.path.dirname(__file__), ".."))
sys.path.insert(0, SRC)


# For Report #1
<<<<<<< HEAD
def summarize_outliers(
    df,
    num_cols,
    target_col,
    positive_class,
    alpha=0.01,
    sigma_multiplier=3.0,
    model="logistic",
):
    m_mask = mahalanobis_outliers(df, num_cols, alpha=alpha)
    i_mask = influence_outliers(
        df,
        target_col=target_col,
        positive_class=positive_class,
        frac=0.01,
        test_size=0.2,
        random_state=912,
        sigma_multiplier=sigma_multiplier,
        model=model,
    )
    total = len(df)
=======
# Model must be trained
def summarize_outliers(X_train, X_test, y_train, y_test, model, num_cols, alpha=0.01, sigma_multiplier = 1.0):
    m_mask = mahalanobis_outliers(X_train, X_test, num_cols, alpha=alpha)
    i_mask = influence_outliers(X_train, X_test, y_train, y_test, model, frac = 0.001, random_state= 912, sigma_multiplier = sigma_multiplier)
    total = len(X_train) + len(X_test)
>>>>>>> c53c1007

    inf_count = i_mask.sum()
    inf_pct = inf_count / total * 100
    mah_count = m_mask.sum()
    mah_pct = mah_count / total * 100
    overlap = np.logical_and(m_mask, i_mask).sum()

    summary = pd.DataFrame(
        [
            {
                "Influence_outliers_count": inf_count,
                "Influence_outliers_%": inf_pct,
                "Mahalanobis_outliers_count": mah_count,
                "Mahalanobis_outliers_%": mah_pct,
                "Overlap_count": overlap,
            }
        ]
    )
    return summary


# return df without rows flagged by Mahalanobis
def drop_statistic_outliers(X_train, X_test, num_cols, alpha=0.01):
    full = pd.concat([X_train, X_test])
    mask = mahalanobis_outliers(X_train, X_test, num_cols, alpha=alpha)
    return full.loc[~mask].copy()


# return df without rows flagged by Influence‐based method
<<<<<<< HEAD
def drop_influence_outliers(
    df, target_col, positive_class, sigma_multiplier=3.0, model="logistic"
):
    mask = influence_outliers(
        df,
        target_col=target_col,
        positive_class=positive_class,
        frac=0.01,
        test_size=0.2,
        random_state=912,
        sigma_multiplier=sigma_multiplier,
        model=model,
    )
    return df.loc[~mask].copy()
=======
# Model must be trained
def drop_influence_outliers(X_train, X_test, y_train, y_test, model, sigma_multiplier = 1.0):
    full = pd.concat([X_train, X_test])
    mask = influence_outliers(X_train, X_test, y_train, y_test, model, frac = 0.001, random_state= 912, sigma_multiplier = sigma_multiplier)
    return full.loc[~mask].copy()
>>>>>>> c53c1007
<|MERGE_RESOLUTION|>--- conflicted
+++ resolved
@@ -8,37 +8,15 @@
 SRC = os.path.abspath(os.path.join(os.path.dirname(__file__), ".."))
 sys.path.insert(0, SRC)
 
+from no_influence import mahalanobis_outliers
+from with_influence import influence_outliers
 
 # For Report #1
-<<<<<<< HEAD
-def summarize_outliers(
-    df,
-    num_cols,
-    target_col,
-    positive_class,
-    alpha=0.01,
-    sigma_multiplier=3.0,
-    model="logistic",
-):
-    m_mask = mahalanobis_outliers(df, num_cols, alpha=alpha)
-    i_mask = influence_outliers(
-        df,
-        target_col=target_col,
-        positive_class=positive_class,
-        frac=0.01,
-        test_size=0.2,
-        random_state=912,
-        sigma_multiplier=sigma_multiplier,
-        model=model,
-    )
-    total = len(df)
-=======
 # Model must be trained
 def summarize_outliers(X_train, X_test, y_train, y_test, model, num_cols, alpha=0.01, sigma_multiplier = 1.0):
     m_mask = mahalanobis_outliers(X_train, X_test, num_cols, alpha=alpha)
     i_mask = influence_outliers(X_train, X_test, y_train, y_test, model, frac = 0.001, random_state= 912, sigma_multiplier = sigma_multiplier)
     total = len(X_train) + len(X_test)
->>>>>>> c53c1007
 
     inf_count = i_mask.sum()
     inf_pct = inf_count / total * 100
@@ -68,25 +46,8 @@
 
 
 # return df without rows flagged by Influence‐based method
-<<<<<<< HEAD
-def drop_influence_outliers(
-    df, target_col, positive_class, sigma_multiplier=3.0, model="logistic"
-):
-    mask = influence_outliers(
-        df,
-        target_col=target_col,
-        positive_class=positive_class,
-        frac=0.01,
-        test_size=0.2,
-        random_state=912,
-        sigma_multiplier=sigma_multiplier,
-        model=model,
-    )
-    return df.loc[~mask].copy()
-=======
 # Model must be trained
 def drop_influence_outliers(X_train, X_test, y_train, y_test, model, sigma_multiplier = 1.0):
     full = pd.concat([X_train, X_test])
     mask = influence_outliers(X_train, X_test, y_train, y_test, model, frac = 0.001, random_state= 912, sigma_multiplier = sigma_multiplier)
     return full.loc[~mask].copy()
->>>>>>> c53c1007
